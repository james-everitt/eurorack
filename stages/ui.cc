// Copyright 2017 Emilie Gillet.
//
// Author: Emilie Gillet (emilie.o.gillet@gmail.com)
//
// Permission is hereby granted, free of charge, to any person obtaining a copy
// of this software and associated documentation files (the "Software"), to deal
// in the Software without restriction, including without limitation the rights
// to use, copy, modify, merge, publish, distribute, sublicense, and/or sell
// copies of the Software, and to permit persons to whom the Software is
// furnished to do so, subject to the following conditions:
// 
// The above copyright notice and this permission notice shall be included in
// all copies or substantial portions of the Software.
// 
// THE SOFTWARE IS PROVIDED "AS IS", WITHOUT WARRANTY OF ANY KIND, EXPRESS OR
// IMPLIED, INCLUDING BUT NOT LIMITED TO THE WARRANTIES OF MERCHANTABILITY,
// FITNESS FOR A PARTICULAR PURPOSE AND NONINFRINGEMENT. IN NO EVENT SHALL THE
// AUTHORS OR COPYRIGHT HOLDERS BE LIABLE FOR ANY CLAIM, DAMAGES OR OTHER
// LIABILITY, WHETHER IN AN ACTION OF CONTRACT, TORT OR OTHERWISE, ARISING FROM,
// OUT OF OR IN CONNECTION WITH THE SOFTWARE OR THE USE OR OTHER DEALINGS IN
// THE SOFTWARE.
// 
// See http://creativecommons.org/licenses/MIT/ for more information.
//
// -----------------------------------------------------------------------------
//
// User interface

#include "stages/ui.h"

#include <algorithm>

#include "stmlib/system/system_clock.h"

using namespace std;
using namespace stmlib;

const int32_t kLongPressDuration = 400;
const int32_t kLongPressDurationForOuroborosToggle = 5000;

namespace stages {

/* static */
const LedColor Ui::palette_[4] = {
  LED_COLOR_GREEN,
  LED_COLOR_YELLOW,
  LED_COLOR_RED,
  LED_COLOR_OFF
};

void Ui::Init(Settings* settings, ChainState* chain_state) {
  leds_.Init();
  switches_.Init();
  
  system_clock.Init();
  fill(&press_time_[0], &press_time_[kNumSwitches], 0);
  
  settings_ = settings;
  mode_ = UI_MODE_NORMAL;
  chain_state_ = chain_state;
  
  if (switches_.pressed_immediate(0)) {
    State* state = settings_->mutable_state();
    if (state->color_blind == 1) {
      state->color_blind = 0; 
    } else {
      state->color_blind = 1; 
    }
    settings_->SaveState();
  }
  
  fill(&slider_led_counter_[0], &slider_led_counter_[kNumLEDs], 0);
}

void Ui::Poll() {
  system_clock.Tick();
  UpdateLEDs();
  
  switches_.Debounce();
  
  if (chain_state_->ouroboros()) {
    State* s = settings_->mutable_state();
    for (int i = 0; i < kNumSwitches; ++i) {
      if (switches_.pressed(i)) {
        if (press_time_[i] > -1) {
          ++press_time_[i];
          if (press_time_[i] > kLongPressDuration) {
            uint8_t loop_bit = s->segment_configuration[i] & 0x4;
            uint8_t type_bits = s->segment_configuration[i] & 0x03;
            s->segment_configuration[i] = type_bits | (4 - loop_bit);
            settings_->SaveState();
            press_time_[i] = -1;
          }
        } else {
          // Still pressed after detecting a long press, detect ouroboros toggle
          --press_time_[i]; // Count ms backwards
          if (press_time_[i] < -kLongPressDurationForOuroborosToggle) {
<<<<<<< HEAD
            chain_state_->ouroboros_toggle(); // Toggle ouroboros mode
=======
            chain_state_->ouroboros_toggle(settings_); // Toggle ouroboros mode
>>>>>>> a284f289
            press_time_[i] = -1;
          }
        }
      } else {
        if (press_time_[i] > 0) {
          uint8_t loop_bit = s->segment_configuration[i] & 0x4;
          uint8_t type_bits = s->segment_configuration[i] & 0x03;
          s->segment_configuration[i] = ((type_bits + 1) % 3) | loop_bit;
          settings_->SaveState();
        }
        press_time_[i] = 0;
      }
    }
  } else {
    ChainState::ChannelBitmask pressed = 0;
    for (int i = 0; i < kNumSwitches; ++i) {
      if (switches_.pressed(i)) {
        pressed |= 1 << i;
      }
    }
    chain_state_->set_local_switch_pressed(pressed);
  }
}

inline uint8_t Ui::FadePattern(uint8_t shift, uint8_t phase) const {
  uint8_t x = system_clock.milliseconds() >> shift;
  x += phase;
  x &= 0x1f;
  return x <= 0x10 ? x : 0x1f - x;
}

void Ui::UpdateLEDs() {
  leds_.Clear();

  if (mode_ == UI_MODE_FACTORY_TEST) {
    size_t counter = (system_clock.milliseconds() >> 8) % 3;
    for (size_t i = 0; i < kNumChannels; ++i) {
      if (slider_led_counter_[i] == 0) {
        leds_.set(LED_GROUP_UI + i, palette_[counter]);
        leds_.set(LED_GROUP_SLIDER + i,
                  counter == 0 ? LED_COLOR_GREEN : LED_COLOR_OFF);
      } else if (slider_led_counter_[i] == 1) {
        leds_.set(LED_GROUP_UI + i, LED_COLOR_GREEN);
        leds_.set(LED_GROUP_SLIDER + i, LED_COLOR_OFF);
      } else {
        leds_.set(LED_GROUP_UI + i, LED_COLOR_GREEN);
        leds_.set(LED_GROUP_SLIDER + i, LED_COLOR_GREEN);
      }
    }
  } else if (chain_state_->discovering_neighbors()) {
    size_t counter = system_clock.milliseconds() >> 5;
    size_t n = chain_state_->size() * kNumChannels;
    counter = counter % (2 * n - 2);
    if (counter >= n) {
      counter = 2 * n - 2 - counter;
    }
    if (counter >= chain_state_->index() * kNumChannels) {
      counter -= chain_state_->index() * kNumChannels;
      if (counter < kNumChannels) {
        leds_.set(LED_GROUP_UI + counter, LED_COLOR_YELLOW);
        leds_.set(LED_GROUP_SLIDER + counter, LED_COLOR_GREEN);
      }
    }
  } else {
    uint8_t pwm = system_clock.milliseconds() & 0xf;
    uint8_t fade_patterns[4] = {
      0xf,  // NONE
      FadePattern(4, 0),  // START
      FadePattern(4, 0x0f),  // END
      FadePattern(4, 0x08),  // SELF
    };
    for (size_t i = 0; i < kNumChannels; ++i) {
      uint8_t configuration = settings_->state().segment_configuration[i];
      uint8_t type = configuration & 0x3;
      int brightness = fade_patterns[chain_state_->ouroboros()
          ? (configuration & 0x4 ? 3 : 0)
          : chain_state_->loop_status(i)];
      LedColor color = palette_[type];
      if (settings_->state().color_blind == 1) {
        if (type == 0) {
          color = LED_COLOR_GREEN;
          uint8_t modulation = FadePattern(6, 13 - (2 * i)) >> 1;
          brightness = brightness * (7 + modulation) >> 4;
        } else if (type == 1) {
          color = LED_COLOR_YELLOW;
          brightness = brightness >= 0x8 ? 0xf : 0;
        } else if (type == 2) {
          color = LED_COLOR_RED;
          brightness = brightness >= 0xc ? 0x1 : 0;
        }
      }
      leds_.set(
          LED_GROUP_UI + i,
          (brightness >= pwm && brightness != 0) ? color : LED_COLOR_OFF);
      leds_.set(
          LED_GROUP_SLIDER + i,
          slider_led_counter_[i] ? LED_COLOR_GREEN : LED_COLOR_OFF);
      if (slider_led_counter_[i]) {
        --slider_led_counter_[i];
      }
    }
  }
  leds_.Write();
}

}  // namespace stages<|MERGE_RESOLUTION|>--- conflicted
+++ resolved
@@ -95,11 +95,7 @@
           // Still pressed after detecting a long press, detect ouroboros toggle
           --press_time_[i]; // Count ms backwards
           if (press_time_[i] < -kLongPressDurationForOuroborosToggle) {
-<<<<<<< HEAD
-            chain_state_->ouroboros_toggle(); // Toggle ouroboros mode
-=======
             chain_state_->ouroboros_toggle(settings_); // Toggle ouroboros mode
->>>>>>> a284f289
             press_time_[i] = -1;
           }
         }
