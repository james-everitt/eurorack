// Copyright 2014 Olivier Gillet.
//
// Author: Olivier Gillet (ol.gillet@gmail.com)
//
// Permission is hereby granted, free of charge, to any person obtaining a copy
// of this software and associated documentation files (the "Software"), to deal
// in the Software without restriction, including without limitation the rights
// to use, copy, modify, merge, publish, distribute, sublicense, and/or sell
// copies of the Software, and to permit persons to whom the Software is
// furnished to do so, subject to the following conditions:
// 
// The above copyright notice and this permission notice shall be included in
// all copies or substantial portions of the Software.
// 
// THE SOFTWARE IS PROVIDED "AS IS", WITHOUT WARRANTY OF ANY KIND, EXPRESS OR
// IMPLIED, INCLUDING BUT NOT LIMITED TO THE WARRANTIES OF MERCHANTABILITY,
// FITNESS FOR A PARTICULAR PURPOSE AND NONINFRINGEMENT. IN NO EVENT SHALL THE
// AUTHORS OR COPYRIGHT HOLDERS BE LIABLE FOR ANY CLAIM, DAMAGES OR OTHER
// LIABILITY, WHETHER IN AN ACTION OF CONTRACT, TORT OR OTHERWISE, ARISING FROM,
// OUT OF OR IN CONNECTION WITH THE SOFTWARE OR THE USE OR OTHER DEALINGS IN
// THE SOFTWARE.
// 
// See http://creativecommons.org/licenses/MIT/ for more information.
//
// -----------------------------------------------------------------------------
//
// Main processing class.

#include "clouds/dsp/granular_processor.h"

#include <cstring>

#include "clouds/drivers/debug_pin.h"

#include "stmlib/utils/buffer_allocator.h"

#include "clouds/resources.h"

namespace clouds {

using namespace std;
using namespace stmlib;

void GranularProcessor::Init(
    void* large_buffer, size_t large_buffer_size,
    void* small_buffer, size_t small_buffer_size) {
  buffer_[0] = large_buffer;
  buffer_[1] = small_buffer;
  buffer_size_[0] = large_buffer_size;
  buffer_size_[1] = small_buffer_size;
  
  num_channels_ = 2;
  low_fidelity_ = false;
  bypass_ = false;
  
  src_down_.Init();
  src_up_.Init();
  
  ResetFilters();
  
  previous_playback_mode_ = PLAYBACK_MODE_LAST;
  reset_buffers_ = true;
  dry_wet_ = 0.0f;
}

void GranularProcessor::ResetFilters() {
  for (int32_t i = 0; i < 2; ++i) {
    fb_filter_[i].Init();
    lp_filter_[i].Init();
    hp_filter_[i].Init();
  }
}

void GranularProcessor::ProcessGranular(
    FloatFrame* input,
    FloatFrame* output,
    size_t size) {
  // At the exception of the spectral mode, all modes require the incoming
  // audio signal to be written to the recording buffer.
  if (playback_mode_ != PLAYBACK_MODE_SPECTRAL &&
      playback_mode_ != PLAYBACK_MODE_RESONATOR) {
    const float* input_samples = &input[0].l;
    const bool play = !parameters_.freeze ||
      playback_mode_ == PLAYBACK_MODE_REVERB;
    for (int32_t i = 0; i < num_channels_; ++i) {
      if (resolution() == 8) {
        buffer_8_[i].WriteFade(&input_samples[i], size, 2, play);
      } else {
        buffer_16_[i].WriteFade(&input_samples[i], size, 2, play);
      }
    }
  }
  
  switch (playback_mode_) {
    case PLAYBACK_MODE_GRANULAR:
      // In Granular mode, DENSITY is a meta parameter.
      parameters_.granular.use_deterministic_seed = parameters_.density < 0.5f;
      if (parameters_.density >= 0.53f) {
        parameters_.granular.overlap = (parameters_.density - 0.53f) * 2.12f;
      } else if (parameters_.density <= 0.47f) {
        parameters_.granular.overlap = (0.47f - parameters_.density) * 2.12f;
      } else {
        parameters_.granular.overlap = 0.0f;
      }
      // And TEXTURE too.
      parameters_.granular.window_shape = parameters_.texture < 0.75f
          ? parameters_.texture * 1.333f : 1.0f;
  
      if (resolution() == 8) {
        player_.Play(buffer_8_, parameters_, &output[0].l, size);
      } else {
        player_.Play(buffer_16_, parameters_, &output[0].l, size);
      }
      break;

    case PLAYBACK_MODE_STRETCH:
      if (resolution() == 8) {
        ws_player_.Play(buffer_8_, parameters_, &output[0].l, size);
      } else {
        ws_player_.Play(buffer_16_, parameters_, &output[0].l, size);
      }
      break;

    case PLAYBACK_MODE_LOOPING_DELAY:
      if (resolution() == 8) {
        looper_.Play(buffer_8_, parameters_, &output[0].l, size);
      } else {
        looper_.Play(buffer_16_, parameters_, &output[0].l, size);
      }
      break;

    case PLAYBACK_MODE_SPECTRAL:
      {
        parameters_.spectral.quantization = parameters_.texture;
        parameters_.spectral.refresh_rate = 0.01f + 0.99f * parameters_.density;
        float warp = parameters_.size - 0.5f;
        parameters_.spectral.warp = 4.0f * warp * warp * warp + 0.5f;
        
        float randomization = parameters_.density - 0.5f;
        randomization *= randomization * 4.2f;
        randomization -= 0.05f;
        CONSTRAIN(randomization, 0.0f, 1.0f);
        parameters_.spectral.phase_randomization = randomization;
        phase_vocoder_.Process(parameters_, input, output, size);
        
        if (num_channels_ == 1) {
          for (size_t i = 0; i < size; ++i) {
            output[i].r = output[i].l;
          }
        }
      }
      break;

    case PLAYBACK_MODE_REVERB:
      {

        // Pre-delay, controlled by position or tap tempo sync
        Parameters p = {
          ws_player_.synchronized() ?
          parameters_.position :
          parameters_.position * 0.25f, // position;
          0.1f, // size;
          0.0f, // pitch;
          0.0f, // density;
          0.5f, // texture;
          1.0f, // dry_wet;
          0.0f, // stereo_spread;
          0.0f, // feedback;
          0.0f, // reverb;
          0.0f, // freeze;
          parameters_.trigger, // trigger;
          0.0f // gate;
        };

        if (resolution() == 8) {
          ws_player_.Play(buffer_8_, p, &output[0].l, size);
        } else {
          ws_player_.Play(buffer_16_, p, &output[0].l, size);
        }

        // Settings of the reverb
        full_reverb_.set_diffusion(0.3f + 0.5f * parameters_.texture);
        full_reverb_.set_size(0.05f + 0.94f * parameters_.size);
        full_reverb_.set_mod_rate(parameters_.feedback * parameters_.feedback *
                             parameters_.feedback * parameters_.feedback * 70.0f);
        full_reverb_.set_mod_amount(parameters_.reverb * 300.0f);
        full_reverb_.set_ratio(SemitonesToRatio(parameters_.pitch));

        float x = parameters_.pitch;
        const float limit = 0.7f;
        const float slew = 0.4f;

        float wet =
          x < -limit ? 1.0f :
          x < -limit + slew ? 1.0f - (x + limit) / slew:
          x < limit - slew ? 0.0f :
          x < limit ? 1.0f + (x - limit) / slew:
          1.0f;
        full_reverb_.set_pitch_shift_amount(wet);

        if (parameters_.freeze) {
          full_reverb_.set_input_gain(0.0f);
          full_reverb_.set_decay(1.0f);
          full_reverb_.set_lp(1.0f);
          full_reverb_.set_hp(0.0f);
        } else {
          full_reverb_.set_decay(parameters_.density * 1.3f
                           + 0.15f * abs(parameters_.pitch) / 24.0f);
          full_reverb_.set_input_gain(0.5f);
          float lp = parameters_.stereo_spread < 0.5f ?
            parameters_.stereo_spread * 2.0f : 1.0f;
          float hp = parameters_.stereo_spread > 0.5f ?
            (parameters_.stereo_spread - 0.5f) * 2.0f : 0.0f;
          full_reverb_.set_lp(0.03f + 0.9f * lp);
          full_reverb_.set_hp(0.01f + 0.2f * hp); // the small offset
                                                  // gets rid of
                                                  // feedback of large
                                                  // DC offset.
        }
        full_reverb_.Process(output, size);
      }
      break;

  case PLAYBACK_MODE_RESONATOR:
    {
      copy(&input[0], &input[size], &output[0]);

      resonator_.set_pitch(parameters_.pitch);
      resonator_.set_chord(parameters_.size);
      resonator_.set_trigger(parameters_.trigger);
      resonator_.set_burst_damp(parameters_.position);
      resonator_.set_burst_comb((1.0f - parameters_.position));
      resonator_.set_burst_duration((1.0f - parameters_.position));
      resonator_.set_spread_amount(parameters_.reverb);
      resonator_.set_stereo(parameters_.stereo_spread < 0.5f ? 0.0f :
        (parameters_.stereo_spread - 0.5f) * 2.0f);
      resonator_.set_separation(parameters_.stereo_spread > 0.5f ? 0.0f :
                                (0.5f - parameters_.stereo_spread) * 2.0f);
      resonator_.set_freeze(parameters_.freeze);
      resonator_.set_harmonicity(1.0f - (parameters_.feedback * 0.5f));

      float t = parameters_.texture;
      if (t < 0.5f) {
        resonator_.set_narrow(0.001f);
        float l = 1.0f - (0.5f - t) / 0.5f;
        l = l * (1.0f - 0.08f) + 0.08f;
        resonator_.set_damp(l * l);
      } else {
        resonator_.set_damp(1.0f);
        float n = (t - 0.5f) / 0.5f * 1.35f;
        n *= n * n * n;
        resonator_.set_narrow(0.001f + n * n * 0.6f);
      }

      float d = parameters_.density;
      d *= d * d * d * d * d;
      resonator_.set_feedback(d * d * d * d * d * d * 20.0f);

      resonator_.Process(output, size);
    }
    break;

    default:
      break;
  }
}

void GranularProcessor::Process(
    ShortFrame* input,
    ShortFrame* output,
    size_t size) {
  // TIC
  if (bypass_) {
    copy(&input[0], &input[size], &output[0]);
    return;
  }
  
  if (silence_ || reset_buffers_ ||
      previous_playback_mode_ != playback_mode_) {
    short* output_samples = &output[0].l;
    fill(&output_samples[0], &output_samples[size << 1], 0);
    return;
  }
  
  // Convert input buffers to float, and mixdown for mono processing.
  for (size_t i = 0; i < size; ++i) {
    in_[i].l = static_cast<float>(input[i].l) / 32768.0f;
    in_[i].r = static_cast<float>(input[i].r) / 32768.0f;
  }

  if (num_channels_ == 1) {
    for (size_t i = 0; i < size; ++i) {
      float xfade = 0.5f;
      // in mono delay modes, stereo spread controls input crossfade
      if (playback_mode_ == PLAYBACK_MODE_LOOPING_DELAY ||
          playback_mode_ == PLAYBACK_MODE_STRETCH)
        xfade = parameters_.stereo_spread;

      in_[i].l = in_[i].l * (1.0f - xfade) + in_[i].r * xfade;
      in_[i].r = in_[i].l;
    }
  }
  
  // Apply feedback, with high-pass filtering to prevent build-ups at very
  // low frequencies (causing large DC swings).
  float feedback = parameters_.feedback;

  if (playback_mode_ != PLAYBACK_MODE_REVERB &&
      playback_mode_ != PLAYBACK_MODE_RESONATOR) {
    ONE_POLE(freeze_lp_, parameters_.freeze ? 1.0f : 0.0f, 0.0005f)
    float cutoff = (20.0f + 100.0f * feedback * feedback) / sample_rate();
    fb_filter_[0].set_f_q<FREQUENCY_FAST>(cutoff, 0.75f);
    fb_filter_[1].set(fb_filter_[0]);
    fb_filter_[0].Process<FILTER_MODE_HIGH_PASS>(&fb_[0].l, &fb_[0].l, size, 2);
    fb_filter_[1].Process<FILTER_MODE_HIGH_PASS>(&fb_[0].r, &fb_[0].r, size, 2);
    float fb_gain = feedback * (2.0f - feedback) * (1.0f - freeze_lp_);
    for (size_t i = 0; i < size; ++i) {
      in_[i].l += fb_gain * (
                             SoftLimit(fb_gain * 1.4f * fb_[i].l + in_[i].l) - in_[i].l);
      in_[i].r += fb_gain * (
                             SoftLimit(fb_gain * 1.4f * fb_[i].r + in_[i].r) - in_[i].r);
    }
  }
  
  if (low_fidelity_) {
    size_t downsampled_size = size / kDownsamplingFactor;
    src_down_.Process(in_, in_downsampled_,size);
    ProcessGranular(in_downsampled_, out_downsampled_, downsampled_size);
    src_up_.Process(out_downsampled_, out_, downsampled_size);
  } else {
    ProcessGranular(in_, out_, size);
  }
  
  // Diffusion and pitch-shifting post-processings.
  if (playback_mode_ != PLAYBACK_MODE_SPECTRAL &&
      playback_mode_ != PLAYBACK_MODE_REVERB &&
      playback_mode_ != PLAYBACK_MODE_RESONATOR) {
    float texture = parameters_.texture;
    float diffusion = playback_mode_ == PLAYBACK_MODE_GRANULAR 
        ? texture > 0.75f ? (texture - 0.75f) * 4.0f : 0.0f
        : parameters_.density;
    diffuser_.set_amount(diffusion);
    diffuser_.Process(out_, size);
  }

  if (playback_mode_ == PLAYBACK_MODE_LOOPING_DELAY &&
      (!parameters_.freeze || looper_.synchronized())) {
    pitch_shifter_.set_ratio(SemitonesToRatio(parameters_.pitch));
    pitch_shifter_.set_size(parameters_.size);
    float x = parameters_.pitch;
    const float limit = 0.7f;
    const float slew = 0.4f;
    float wet =
      x < -limit ? 1.0f :
      x < -limit + slew ? 1.0f - (x + limit) / slew:
      x < limit - slew ? 0.0f :
      x < limit ? 1.0f + (x - limit) / slew:
      1.0f;
    pitch_shifter_.set_dry_wet(wet);
    pitch_shifter_.Process(out_, size);
  }
  
  // Apply filters.
  if (playback_mode_ == PLAYBACK_MODE_LOOPING_DELAY ||
      playback_mode_ == PLAYBACK_MODE_STRETCH) {
    float cutoff = parameters_.texture;
    float lp_cutoff = 0.5f * SemitonesToRatio(
        (cutoff < 0.5f ? cutoff - 0.5f : 0.0f) * 216.0f);
    float hp_cutoff = 0.25f * SemitonesToRatio(
        (cutoff < 0.5f ? -0.5f : cutoff - 1.0f) * 216.0f);
    CONSTRAIN(lp_cutoff, 0.0f, 0.499f);
    CONSTRAIN(hp_cutoff, 0.0f, 0.499f);
    float lpq = 1.0f + 2.0f * (1.0f - feedback) * (0.5f - lp_cutoff);
    lp_filter_[0].set_f_q<FREQUENCY_FAST>(lp_cutoff, lpq);
    lp_filter_[0].Process<FILTER_MODE_LOW_PASS>(
        &out_[0].l, &out_[0].l, size, 2);

    lp_filter_[1].set(lp_filter_[0]);
    lp_filter_[1].Process<FILTER_MODE_LOW_PASS>(
        &out_[0].r, &out_[0].r, size, 2);

    hp_filter_[0].set_f_q<FREQUENCY_FAST>(hp_cutoff, 1.0f);
    hp_filter_[0].Process<FILTER_MODE_HIGH_PASS>(
        &out_[0].l, &out_[0].l, size, 2);

    hp_filter_[1].set(hp_filter_[0]);
    hp_filter_[1].Process<FILTER_MODE_HIGH_PASS>(
        &out_[0].r, &out_[0].r, size, 2);
  }
  
  // This is what is fed back. Reverb is not fed back.
  copy(&out_[0], &out_[size], &fb_[0]);
  
<<<<<<< HEAD
  // Apply the simple post-processing reverb.
  if (playback_mode_ != PLAYBACK_MODE_REVERB &&
      playback_mode_ != PLAYBACK_MODE_RESONATOR) {
    float reverb_amount = parameters_.reverb * 0.95f;
    reverb_amount += feedback * (2.0f - feedback) * freeze_lp_;
    CONSTRAIN(reverb_amount, 0.0f, 1.0f);

    reverb_.set_amount(reverb_amount * 0.53f);
    reverb_.set_diffusion(0.7f);
    reverb_.set_time(0.35f + 0.6f * reverb_amount);
    reverb_.set_input_gain(0.2f);
    reverb_.set_lp(0.6f + 0.35f * feedback);

    reverb_.Process(out_, size);
  }
=======
  // Apply reverb.
  float reverb_amount = parameters_.reverb * 0.95f;
  reverb_amount += feedback * (2.0f - feedback) * freeze_lp_;
  CONSTRAIN(reverb_amount, 0.0f, 1.0f);
  
  reverb_.set_amount(reverb_amount * 0.54f);
  reverb_.set_diffusion(0.7f);
  reverb_.set_time(0.35f + 0.63f * reverb_amount);
  reverb_.set_input_gain(0.2f);
  reverb_.set_lp(0.6f + 0.37f * feedback);
  reverb_.Process(out_, size);
>>>>>>> 2d0a5dcf
  
  const float post_gain = 1.2f;
  float dry_wet = dry_wet_;
  float dry_wet_increment = (parameters_.dry_wet - dry_wet) / static_cast<float>(size);
  for (size_t i = 0; i < size; ++i) {
    dry_wet += dry_wet_increment;
    int32_t dry_wet_int = dry_wet * 32767.0f;
    int32_t l = SoftConvert(out_[i].l * post_gain);
    int32_t r = SoftConvert(out_[i].r * post_gain);
    output[i].l = input[i].l + ((l - input[i].l) * dry_wet_int >> 15);
    output[i].r = input[i].r + ((r - input[i].r) * dry_wet_int >> 15);
  }
  dry_wet_ = dry_wet;
  // TOC
}

void GranularProcessor::PreparePersistentData() {
  persistent_state_.write_head[0] = low_fidelity_ ?
      buffer_8_[0].head() : buffer_16_[0].head();
  persistent_state_.write_head[1] = low_fidelity_ ?
      buffer_8_[1].head() : buffer_16_[1].head();
  persistent_state_.quality = quality();
  persistent_state_.spectral = playback_mode() == PLAYBACK_MODE_SPECTRAL;
}

void GranularProcessor::GetPersistentData(
      PersistentBlock* block, size_t *num_blocks) {
  PersistentBlock* first_block = block;
  
  block->tag = FourCC<'s', 't', 'a', 't'>::value;
  block->data = &persistent_state_;
  block->size = sizeof(PersistentState);
  ++block;

  // Create save block holding the audio buffers.
  for (int32_t i = 0; i < num_channels_; ++i) {
    block->tag = FourCC<'b', 'u', 'f', 'f'>::value;
    block->data = buffer_[i];
    block->size = buffer_size_[num_channels_ - 1];
    ++block;
  }
  *num_blocks = block - first_block;
}

bool GranularProcessor::LoadPersistentData(const uint32_t* data) {
  // Force a silent output while the swapping of buffers takes place.
  silence_ = true;
  
  PersistentBlock block[4];
  size_t num_blocks;
  GetPersistentData(block, &num_blocks);
  
  for (size_t i = 0; i < num_blocks; ++i) {
    // Check that the format is correct.
    if (block[i].tag != data[0] || block[i].size != data[1]) {
      silence_ = false;
      return false;
    }
    
    // All good. Load the data. 2 words have already been used for the block tag
    // and the block size.
    data += 2;
    memcpy(block[i].data, data, block[i].size);
    data += block[i].size / sizeof(uint32_t);
    
    if (i == 0) {
      // We now know from which mode the data was saved.
      bool currently_spectral = playback_mode_ == PLAYBACK_MODE_SPECTRAL;
      bool requires_spectral = persistent_state_.spectral;
      if (currently_spectral ^ requires_spectral) {
        set_playback_mode(requires_spectral
            ? PLAYBACK_MODE_SPECTRAL
            : PLAYBACK_MODE_GRANULAR);
      }
      set_quality(persistent_state_.quality);

      // We can force a switch to this mode, and once everything has been
      // initialized for this mode, we continue with the loop to copy the
      // actual buffer data - with all state variables correctly initialized.
      Prepare();
      GetPersistentData(block, &num_blocks);
    }
  }
  
  // We can finally reset the position of the write heads.
  if (low_fidelity_) {
    buffer_8_[0].Resync(persistent_state_.write_head[0]);
    buffer_8_[1].Resync(persistent_state_.write_head[1]);
  } else {
    buffer_16_[0].Resync(persistent_state_.write_head[0]);
    buffer_16_[1].Resync(persistent_state_.write_head[1]);
  }
  parameters_.freeze = true;
  silence_ = false;
  return true;
}

void GranularProcessor::Prepare() {
  bool playback_mode_changed = previous_playback_mode_ != playback_mode_;
  bool benign_change = previous_playback_mode_ != PLAYBACK_MODE_SPECTRAL
    && playback_mode_ != PLAYBACK_MODE_SPECTRAL
    && playback_mode_ != PLAYBACK_MODE_RESONATOR
    && previous_playback_mode_ != PLAYBACK_MODE_RESONATOR
    && playback_mode_ != PLAYBACK_MODE_REVERB
    && previous_playback_mode_ != PLAYBACK_MODE_REVERB
    && previous_playback_mode_ != PLAYBACK_MODE_LAST;
  
  if (!reset_buffers_ && playback_mode_changed && benign_change) {
    ResetFilters();
    pitch_shifter_.Clear();
    previous_playback_mode_ = playback_mode_;
  }
  
  if ((playback_mode_changed && !benign_change) || reset_buffers_) {
    parameters_.freeze = false;
  }

  if (reset_buffers_ || (playback_mode_changed && !benign_change)) {
    void* buffer[2];
    size_t buffer_size[2];
    void* workspace;
    size_t workspace_size;
    if (num_channels_ == 1) {
      // Large buffer: 120k of sample memory.
      // small buffer: fully allocated to FX workspace.
      buffer[0] = buffer_[0];
      buffer_size[0] = buffer_size_[0];
      buffer[1] = NULL;
      buffer_size[1] = 0;
      workspace = buffer_[1];
      workspace_size = buffer_size_[1];
    } else {
      // Large buffer: 64k of sample memory + FX workspace.
      // small buffer: 64k of sample memory.
      buffer_size[0] = buffer_size[1] = buffer_size_[1];
      buffer[0] = buffer_[0];
      buffer[1] = buffer_[1];
      
      workspace_size = buffer_size_[0] - buffer_size_[1];
      workspace = static_cast<uint8_t*>(buffer[0]) + buffer_size[0];
    }
    float sr = sample_rate();

    BufferAllocator allocator(workspace, workspace_size);
    diffuser_.Init(allocator.Allocate<float>(2048));

    uint16_t* reverb_buffer = allocator.Allocate<uint16_t>(16384);
    if (playback_mode_ == PLAYBACK_MODE_REVERB)
      full_reverb_.Init(reverb_buffer);
    else
      reverb_.Init(reverb_buffer);

    size_t correlator_block_size = (kMaxWSOLASize / 32) + 2;
    uint32_t* correlator_data = allocator.Allocate<uint32_t>(
        correlator_block_size * 3);
    correlator_.Init(
        &correlator_data[0],
        &correlator_data[correlator_block_size]);
    pitch_shifter_.Init((uint16_t*)correlator_data);
    
    if (playback_mode_ == PLAYBACK_MODE_SPECTRAL) {
      phase_vocoder_.Init(
          buffer, buffer_size,
          lut_sine_window_4096, 4096,
          num_channels_, resolution(), sr);
    } else if (playback_mode_ == PLAYBACK_MODE_RESONATOR) {
      BufferAllocator allocator(buffer[0], buffer_size[0]);
      uint16_t* buf = allocator.Allocate<uint16_t>(16384);
      resonator_.Init(buf);
    } else {
      for (int32_t i = 0; i < num_channels_; ++i) {
        if (resolution() == 8) {
          buffer_8_[i].Init(
              buffer[i],
              (buffer_size[i]),
              tail_buffer_[i]);
        } else {
          buffer_16_[i].Init(
              buffer[i],
              ((buffer_size[i]) >> 1),
              tail_buffer_[i]);
        }
      }
      int32_t num_grains = (num_channels_ == 1 ? 34 : 26) * \
          (low_fidelity_ ? 23 : 16) >> 4;
      player_.Init(num_channels_, num_grains);
      ws_player_.Init(&correlator_, num_channels_);
      looper_.Init(num_channels_);
    }
    reset_buffers_ = false;
    previous_playback_mode_ = playback_mode_;
  }
  
  if (playback_mode_ == PLAYBACK_MODE_SPECTRAL) {
    phase_vocoder_.Buffer();
  } else if (playback_mode_ == PLAYBACK_MODE_STRETCH ||
             playback_mode_ == PLAYBACK_MODE_REVERB) {
    if (resolution() == 8) {
      ws_player_.LoadCorrelator(buffer_8_);
    } else {
      ws_player_.LoadCorrelator(buffer_16_);
    }
    correlator_.EvaluateSomeCandidates();
  }
}

}  // namespace clouds<|MERGE_RESOLUTION|>--- conflicted
+++ resolved
@@ -391,7 +391,6 @@
   // This is what is fed back. Reverb is not fed back.
   copy(&out_[0], &out_[size], &fb_[0]);
   
-<<<<<<< HEAD
   // Apply the simple post-processing reverb.
   if (playback_mode_ != PLAYBACK_MODE_REVERB &&
       playback_mode_ != PLAYBACK_MODE_RESONATOR) {
@@ -399,28 +398,15 @@
     reverb_amount += feedback * (2.0f - feedback) * freeze_lp_;
     CONSTRAIN(reverb_amount, 0.0f, 1.0f);
 
-    reverb_.set_amount(reverb_amount * 0.53f);
+    reverb_.set_amount(reverb_amount * 0.54f);
     reverb_.set_diffusion(0.7f);
-    reverb_.set_time(0.35f + 0.6f * reverb_amount);
+    reverb_.set_time(0.35f + 0.63f * reverb_amount);
     reverb_.set_input_gain(0.2f);
-    reverb_.set_lp(0.6f + 0.35f * feedback);
+    reverb_.set_lp(0.6f + 0.37f * feedback);
 
     reverb_.Process(out_, size);
   }
-=======
-  // Apply reverb.
-  float reverb_amount = parameters_.reverb * 0.95f;
-  reverb_amount += feedback * (2.0f - feedback) * freeze_lp_;
-  CONSTRAIN(reverb_amount, 0.0f, 1.0f);
-  
-  reverb_.set_amount(reverb_amount * 0.54f);
-  reverb_.set_diffusion(0.7f);
-  reverb_.set_time(0.35f + 0.63f * reverb_amount);
-  reverb_.set_input_gain(0.2f);
-  reverb_.set_lp(0.6f + 0.37f * feedback);
-  reverb_.Process(out_, size);
->>>>>>> 2d0a5dcf
-  
+
   const float post_gain = 1.2f;
   float dry_wet = dry_wet_;
   float dry_wet_increment = (parameters_.dry_wet - dry_wet) / static_cast<float>(size);
